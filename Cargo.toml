[package]
name = "espup"
<<<<<<< HEAD
version = "0.6.1-dev"
=======
version = "0.6.0"
>>>>>>> cfe4ce4d
authors = ["Sergio Gasquez Arcos <sergio.gasquez@gmail.com>"]
edition = "2021"
license = "MIT OR Apache-2.0"
readme = "README.md"
repository = "https://github.com/esp-rs/espup"
description = """
Tool for installing and maintaining Espressif Rust ecosystem.
"""
keywords = ["cli", "embedded", "esp", "esp-rs", "xtensa"]
categories = ["command-line-utilities", "development-tools", "embedded"]
rust-version = "1.70"

[dependencies]
async-trait       = "0.1.73"
clap              = { version = "4.4.6", features = ["derive"] }
clap_complete     = "4.4.3"
console           = "0.15.7"
directories       = "5.0.1"
env_logger        = "0.10.0"
flate2            = "1.0.27"
guess_host_triple = "0.1.3"
log               = "0.4.20"
miette            = { version = "5.10.0", features = ["fancy"] }
regex             = "1.9.6"
reqwest           = { version = "0.11.20", features = ["blocking"] }
retry             = "2.0.0"
serde_json        = "1.0.107"
strum             = { version = "0.25.0", features = ["derive"] }
tar               = "0.4.40"
tempfile          = "3.8.0"
thiserror         = "1.0.49"
tokio             = { version = "1.32.0", features = ["full"] }
tokio-retry       = "0.3.0"
update-informer   = "1.1.0"
xz2               = "0.1.7"
zip               = "0.6.6"

[target.'cfg(unix)'.dependencies]
openssl = { version = "0.10.57", features = ["vendored"] }

[target.'cfg(windows)'.dependencies]
winreg = "0.51.0"

[dev-dependencies]
assert_cmd = "2.0.12"

[package.metadata.binstall]
bin-dir = "{ bin }{ binary-ext }"
pkg-fmt = "zip"
pkg-url = "{ repo }/releases/download/v{ version }/{ name }-{ target }.{ archive-format }"

[profile.release]
lto   = "thin"
strip = true<|MERGE_RESOLUTION|>--- conflicted
+++ resolved
@@ -1,10 +1,6 @@
 [package]
 name = "espup"
-<<<<<<< HEAD
 version = "0.6.1-dev"
-=======
-version = "0.6.0"
->>>>>>> cfe4ce4d
 authors = ["Sergio Gasquez Arcos <sergio.gasquez@gmail.com>"]
 edition = "2021"
 license = "MIT OR Apache-2.0"
